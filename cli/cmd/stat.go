package cmd

import (
	"bytes"
	"context"
	"encoding/json"
	"fmt"
	"os"
	"sort"
	"strings"
	"text/tabwriter"
	"time"

	"github.com/linkerd/linkerd2/controller/api/util"
	pb "github.com/linkerd/linkerd2/controller/gen/public"
	"github.com/linkerd/linkerd2/pkg/k8s"
	log "github.com/sirupsen/logrus"
	"github.com/spf13/cobra"
)

type statOptions struct {
	namespace     string
	timeWindow    string
	toNamespace   string
	toResource    string
	fromNamespace string
	fromResource  string
	allNamespaces bool
	outputFormat  string
}

type indexedResults struct {
	ix   int
	rows []*pb.StatTable_PodGroup_Row
	err  error
}

func newStatOptions() *statOptions {
	return &statOptions{
		namespace:     "default",
		timeWindow:    "1m",
		toNamespace:   "",
		toResource:    "",
		fromNamespace: "",
		fromResource:  "",
		allNamespaces: false,
		outputFormat:  "",
	}
}

func newCmdStat() *cobra.Command {
	options := newStatOptions()

	cmd := &cobra.Command{
		Use:   "stat [flags] (RESOURCES)",
		Short: "Display traffic stats about one or many resources",
		Long: `Display traffic stats about one or many resources.

  The RESOURCES argument specifies the target resource(s) to aggregate stats over:
  (TYPE [NAME] | TYPE/NAME)
  or (TYPE [NAME1] [NAME2]...)
  or (TYPE1/NAME1 TYPE2/NAME2...)

  Examples:
  * deploy
  * deploy/my-deploy
  * rc/my-replication-controller
  * ns/my-ns
  * authority
  * au/my-authority
  * po/mypod1 rc/my-replication-controller
  * po mypod1 mypod2
  * all

Valid resource types include:

  * deployments
  * namespaces
  * pods
  * replicationcontrollers
  * authorities (not supported in --from)
  * services (only supported if a --from is also specified, or as a --to)
  * all (all resource types, not supported in --from or --to)

This command will hide resources that have completed, such as pods that are in the Succeeded or Failed phases.
If no resource name is specified, displays stats about all resources of the specified RESOURCETYPE`,
		Example: `  # Get all deployments in the test namespace.
  linkerd stat deployments -n test

  # Get the hello1 replication controller in the test namespace.
  linkerd stat replicationcontrollers hello1 -n test

  # Get all namespaces.
  linkerd stat namespaces

  # Get all inbound stats to the web deployment.
  linkerd stat deploy/web

  # Getl all inbound stats to the pod1 and pod2 pods
  linkerd stat po pod1 pod2

  # Getl all inbound stats to the pod1 pod and the web deployment
  linkerd stat po/pod1 deploy/web

  # Get all pods in all namespaces that call the hello1 deployment in the test namesapce.
  linkerd stat pods --to deploy/hello1 --to-namespace test --all-namespaces

  # Get all pods in all namespaces that call the hello1 service in the test namesapce.
  linkerd stat pods --to svc/hello1 --to-namespace test --all-namespaces

  # Get all services in all namespaces that receive calls from hello1 deployment in the test namespace.
  linkerd stat services --from deploy/hello1 --from-namespace test --all-namespaces

  # Get all namespaces that receive traffic from the default namespace.
  linkerd stat namespaces --from ns/default

  # Get all inbound stats to the test namespace.
  linkerd stat ns/test`,
		Args:      cobra.MinimumNArgs(1),
		ValidArgs: util.ValidTargets,
		RunE: func(cmd *cobra.Command, args []string) error {
			reqs, err := buildStatSummaryRequests(args, options)
			if err != nil {
				return fmt.Errorf("error creating metrics request while making stats request: %v", err)
			}

			// The gRPC client is concurrency-safe, so we can reuse it in all the following goroutines
			// https://github.com/grpc/grpc-go/issues/682
			client := validatedPublicAPIClient(time.Time{})
			c := make(chan indexedResults, len(reqs))
			for num, req := range reqs {
				go func(num int, req *pb.StatSummaryRequest) {
					resp, err := requestStatsFromAPI(client, req, options)
					rows := respToRows(resp)
					c <- indexedResults{num, rows, err}
				}(num, req)
			}

			totalRows := make([]*pb.StatTable_PodGroup_Row, 0)
			i := 0
			for res := range c {
				if res.err != nil {
					return res.err
				}
				totalRows = append(totalRows, res.rows...)
				if i++; i == len(reqs) {
					close(c)
				}
			}

			output := renderStats(totalRows, options)
			_, err = fmt.Print(output)

			return err
		},
	}

	cmd.PersistentFlags().StringVarP(&options.namespace, "namespace", "n", options.namespace, "Namespace of the specified resource")
	cmd.PersistentFlags().StringVarP(&options.timeWindow, "time-window", "t", options.timeWindow, "Stat window (for example: \"10s\", \"1m\", \"10m\", \"1h\")")
	cmd.PersistentFlags().StringVar(&options.toResource, "to", options.toResource, "If present, restricts outbound stats to the specified resource name")
	cmd.PersistentFlags().StringVar(&options.toNamespace, "to-namespace", options.toNamespace, "Sets the namespace used to lookup the \"--to\" resource; by default the current \"--namespace\" is used")
	cmd.PersistentFlags().StringVar(&options.fromResource, "from", options.fromResource, "If present, restricts outbound stats from the specified resource name")
	cmd.PersistentFlags().StringVar(&options.fromNamespace, "from-namespace", options.fromNamespace, "Sets the namespace used from lookup the \"--from\" resource; by default the current \"--namespace\" is used")
	cmd.PersistentFlags().BoolVar(&options.allNamespaces, "all-namespaces", options.allNamespaces, "If present, returns stats across all namespaces, ignoring the \"--namespace\" flag")
	cmd.PersistentFlags().StringVarP(&options.outputFormat, "output", "o", options.outputFormat, "Output format; currently only \"table\" (default) and \"json\" are supported")

	return cmd
}

func respToRows(resp *pb.StatSummaryResponse) []*pb.StatTable_PodGroup_Row {
	rows := make([]*pb.StatTable_PodGroup_Row, 0)
	if resp != nil {
		for _, statTable := range resp.GetOk().StatTables {
			rows = append(rows, statTable.GetPodGroup().Rows...)
		}
	}
	return rows
}

func requestStatsFromAPI(client pb.ApiClient, req *pb.StatSummaryRequest, options *statOptions) (*pb.StatSummaryResponse, error) {
	resp, err := client.StatSummary(context.Background(), req)
	if err != nil {
		return nil, fmt.Errorf("StatSummary API error: %v", err)
	}
	if e := resp.GetError(); e != nil {
		return nil, fmt.Errorf("StatSummary API response error: %v", e.Error)
	}

	return resp, nil
}

func renderStats(rows []*pb.StatTable_PodGroup_Row, options *statOptions) string {
	var buffer bytes.Buffer
	w := tabwriter.NewWriter(&buffer, 0, 0, padding, ' ', tabwriter.AlignRight)
	writeStatsToBuffer(rows, w, options)
	w.Flush()

	var out string
	switch options.outputFormat {
	case "table", "":
		// strip left padding on the first column
		out = string(buffer.Bytes()[padding:])
		out = strings.Replace(out, "\n"+strings.Repeat(" ", padding), "\n", -1)
	case "json":
		out = string(buffer.Bytes())
	}

	return out
}

const padding = 3

type rowStats struct {
	requestRate float64
	successRate float64
	tlsPercent  float64
	latencyP50  uint64
	latencyP95  uint64
	latencyP99  uint64
}

type row struct {
	meshed string
	*rowStats
}

var (
	nameHeader      = "NAME"
	namespaceHeader = "NAMESPACE"
)

func writeStatsToBuffer(rows []*pb.StatTable_PodGroup_Row, w *tabwriter.Writer, options *statOptions) {
	maxNameLength := len(nameHeader)
	maxNamespaceLength := len(namespaceHeader)
	statTables := make(map[string]map[string]*row)

	prefixTypes := make(map[string]bool)
	for _, r := range rows {
		prefixTypes[r.Resource.Type] = true
	}
	usePrefix := false
	if len(prefixTypes) > 1 {
		usePrefix = true
	}

	for _, r := range rows {
		name := r.Resource.Name
		nameWithPrefix := name
		if usePrefix {
			nameWithPrefix = getNamePrefix(r.Resource.Type) + nameWithPrefix
		}

		namespace := r.Resource.Namespace
		key := fmt.Sprintf("%s/%s", namespace, name)
		resourceKey := r.Resource.Type

		if _, ok := statTables[resourceKey]; !ok {
			statTables[resourceKey] = make(map[string]*row)
		}

		if len(nameWithPrefix) > maxNameLength {
			maxNameLength = len(nameWithPrefix)
		}

		if len(namespace) > maxNamespaceLength {
			maxNamespaceLength = len(namespace)
		}

		meshedCount := fmt.Sprintf("%d/%d", r.MeshedPodCount, r.RunningPodCount)
		if resourceKey == k8s.Authority {
			meshedCount = "-"
		}
		statTables[resourceKey][key] = &row{
			meshed: meshedCount,
		}

<<<<<<< HEAD
			if r.Stats != nil {
				statTables[resourceKey][key].rowStats = &rowStats{
					requestRate: util.GetRequestRate(r.Stats, r.TimeWindow),
					successRate: util.GetSuccessRate(r.Stats),
					tlsPercent:  util.GetPercentTls(r.Stats),
					latencyP50:  r.Stats.LatencyMsP50,
					latencyP95:  r.Stats.LatencyMsP95,
					latencyP99:  r.Stats.LatencyMsP99,
				}
=======
		if r.Stats != nil {
			statTables[resourceKey][key].rowStats = &rowStats{
				requestRate: getRequestRate(*r),
				successRate: getSuccessRate(*r),
				tlsPercent:  getPercentTls(*r),
				latencyP50:  r.Stats.LatencyMsP50,
				latencyP95:  r.Stats.LatencyMsP95,
				latencyP99:  r.Stats.LatencyMsP99,
>>>>>>> c68693e8
			}
		}
	}

	switch options.outputFormat {
	case "table", "":
		if len(statTables) == 0 {
			fmt.Fprintln(os.Stderr, "No traffic found.")
			os.Exit(0)
		}
		printStatTables(statTables, w, maxNameLength, maxNamespaceLength, options)
	case "json":
		printStatJson(statTables, w)
	}
}

func printStatTables(statTables map[string]map[string]*row, w *tabwriter.Writer, maxNameLength int, maxNamespaceLength int, options *statOptions) {
	usePrefix := false
	if len(statTables) > 1 {
		usePrefix = true
	}

	firstDisplayedStat := true // don't print a newline before the first stat
	for _, resourceType := range k8s.AllResources {
		if stats, ok := statTables[resourceType]; ok {
			if !firstDisplayedStat {
				fmt.Fprint(w, "\n")
			}
			firstDisplayedStat = false
			resourceTypeLabel := resourceType
			if !usePrefix {
				resourceTypeLabel = ""
			}
			printSingleStatTable(stats, resourceTypeLabel, w, maxNameLength, maxNamespaceLength, options)
		}
	}
}

func printSingleStatTable(stats map[string]*row, resourceType string, w *tabwriter.Writer, maxNameLength int, maxNamespaceLength int, options *statOptions) {
	headers := make([]string, 0)
	if options.allNamespaces {
		headers = append(headers,
			namespaceHeader+strings.Repeat(" ", maxNamespaceLength-len(namespaceHeader)))
	}
	headers = append(headers, []string{
		nameHeader + strings.Repeat(" ", maxNameLength-len(nameHeader)),
		"MESHED",
		"SUCCESS",
		"RPS",
		"LATENCY_P50",
		"LATENCY_P95",
		"LATENCY_P99",
		"TLS\t", // trailing \t is required to format last column
	}...)

	fmt.Fprintln(w, strings.Join(headers, "\t"))

	sortedKeys := sortStatsKeys(stats)
	for _, key := range sortedKeys {
		namespace, name := namespaceName(resourceType, key)
		values := make([]interface{}, 0)
		templateString := "%s\t%s\t%.2f%%\t%.1frps\t%dms\t%dms\t%dms\t%.f%%\t\n"
		templateStringEmpty := "%s\t%s\t-\t-\t-\t-\t-\t-\t\n"

		if options.allNamespaces {
			values = append(values,
				namespace+strings.Repeat(" ", maxNamespaceLength-len(namespace)))
			templateString = "%s\t" + templateString
			templateStringEmpty = "%s\t" + templateStringEmpty
		}
		padding := 0
		if maxNameLength > len(name) {
			padding = maxNameLength - len(name)
		}
		values = append(values, []interface{}{
			name + strings.Repeat(" ", padding),
			stats[key].meshed,
		}...)

		if stats[key].rowStats != nil {
			values = append(values, []interface{}{
				stats[key].successRate * 100,
				stats[key].requestRate,
				stats[key].latencyP50,
				stats[key].latencyP95,
				stats[key].latencyP99,
				stats[key].tlsPercent * 100,
			}...)

			fmt.Fprintf(w, templateString, values...)
		} else {
			fmt.Fprintf(w, templateStringEmpty, values...)
		}
	}
}

func namespaceName(resourceType string, key string) (string, string) {
	parts := strings.Split(key, "/")
	namespace := parts[0]
	namePrefix := getNamePrefix(resourceType)
	name := namePrefix + parts[1]
	return namespace, name
}

// Using pointers there where the value is NA and the corresponding json is null
type jsonStats struct {
	Namespace    string   `json:"namespace"`
	Kind         string   `json:"kind"`
	Name         string   `json:"name"`
	Meshed       string   `json:"meshed"`
	Success      *float64 `json:"success"`
	Rps          *float64 `json:"rps"`
	LatencyMSp50 *uint64  `json:"latency_ms_p50"`
	LatencyMSp95 *uint64  `json:"latency_ms_p95"`
	LatencyMSp99 *uint64  `json:"latency_ms_p99"`
	Tls          *float64 `json:"tls"`
}

func printStatJson(statTables map[string]map[string]*row, w *tabwriter.Writer) {
	// avoid nil initialization so that if there are not stats it gets marshalled as an empty array vs null
	entries := []*jsonStats{}
	for _, resourceType := range k8s.AllResources {
		if stats, ok := statTables[resourceType]; ok {
			sortedKeys := sortStatsKeys(stats)
			for _, key := range sortedKeys {
				namespace, name := namespaceName("", key)
				entry := &jsonStats{
					Namespace: namespace,
					Kind:      resourceType,
					Name:      name,
					Meshed:    stats[key].meshed,
				}
				if stats[key].rowStats != nil {
					entry.Success = &stats[key].successRate
					entry.Rps = &stats[key].requestRate
					entry.LatencyMSp50 = &stats[key].latencyP50
					entry.LatencyMSp95 = &stats[key].latencyP95
					entry.LatencyMSp99 = &stats[key].latencyP99
					entry.Tls = &stats[key].tlsPercent
				}

				entries = append(entries, entry)
			}
		}
	}
	b, err := json.MarshalIndent(entries, "", "  ")
	if err != nil {
		log.Error(err.Error())
		return
	}
	fmt.Fprintf(w, "%s\n", b)
}

func getNamePrefix(resourceType string) string {
	if resourceType == "" {
		return ""
	} else {
		canonicalType := k8s.ShortNameFromCanonicalResourceName(resourceType)
		return canonicalType + "/"
	}
}

func buildStatSummaryRequests(resources []string, options *statOptions) ([]*pb.StatSummaryRequest, error) {
	targets, err := util.BuildResources(options.namespace, resources)
	if err != nil {
		return nil, err
	}

	var toRes, fromRes pb.Resource
	if options.toResource != "" {
		toRes, err = util.BuildResource(options.toNamespace, options.toResource)
		if err != nil {
			return nil, err
		}
	}
	if options.fromResource != "" {
		fromRes, err = util.BuildResource(options.fromNamespace, options.fromResource)
		if err != nil {
			return nil, err
		}
	}

<<<<<<< HEAD
	requestParams := util.StatsRequestParams{
		TimeWindow:    options.timeWindow,
		ResourceName:  target.Name,
		ResourceType:  target.Type,
		Namespace:     options.namespace,
		ToName:        toRes.Name,
		ToType:        toRes.Type,
		ToNamespace:   options.toNamespace,
		FromName:      fromRes.Name,
		FromType:      fromRes.Type,
		FromNamespace: options.fromNamespace,
		AllNamespaces: options.allNamespaces,
	}
=======
	requests := make([]*pb.StatSummaryRequest, 0)
	for _, target := range targets {
		err = options.validate(target.Type)
		if err != nil {
			return nil, err
		}
>>>>>>> c68693e8

		requestParams := util.StatSummaryRequestParams{
			TimeWindow:    options.timeWindow,
			ResourceName:  target.Name,
			ResourceType:  target.Type,
			Namespace:     options.namespace,
			ToName:        toRes.Name,
			ToType:        toRes.Type,
			ToNamespace:   options.toNamespace,
			FromName:      fromRes.Name,
			FromType:      fromRes.Type,
			FromNamespace: options.fromNamespace,
			AllNamespaces: options.allNamespaces,
		}

		req, err := util.BuildStatSummaryRequest(requestParams)
		if err != nil {
			return nil, err
		}
		requests = append(requests, req)
	}
	return requests, nil
}

func sortStatsKeys(stats map[string]*row) []string {
	var sortedKeys []string
	for key := range stats {
		sortedKeys = append(sortedKeys, key)
	}
	sort.Strings(sortedKeys)
	return sortedKeys
}

// validate performs all validation on the command-line options.
// It returns the first error encountered, or `nil` if the options are valid.
func (o *statOptions) validate(resourceType string) error {
	err := o.validateConflictingFlags()
	if err != nil {
		return err
	}

	if resourceType == k8s.Namespace {
		err := o.validateNamespaceFlags()
		if err != nil {
			return err
		}
	}

	if err := o.validateOutputFormat(); err != nil {
		return err
	}

	return nil
}

// validateConflictingFlags validates that the options do not contain mutually
// exclusive flags.
func (o *statOptions) validateConflictingFlags() error {
	if o.toResource != "" && o.fromResource != "" {
		return fmt.Errorf("--to and --from flags are mutually exclusive")
	}

	if o.toNamespace != "" && o.fromNamespace != "" {
		return fmt.Errorf("--to-namespace and --from-namespace flags are mutually exclusive")
	}

	return nil
}

// validateNamespaceFlags performs additional validation for options when the target
// resource type is a namespace.
func (o *statOptions) validateNamespaceFlags() error {
	if o.toNamespace != "" {
		return fmt.Errorf("--to-namespace flag is incompatible with namespace resource type")
	}

	if o.fromNamespace != "" {
		return fmt.Errorf("--from-namespace flag is incompatible with namespace resource type")
	}

	// Note: technically, this allows you to say `stat ns --namespace default`, but that
	// seems like an edge case.
	if o.namespace != "default" {
		return fmt.Errorf("--namespace flag is incompatible with namespace resource type")
	}

	return nil
}

func (o *statOptions) validateOutputFormat() error {
	switch o.outputFormat {
	case "table", "json", "":
		return nil
	default:
		return fmt.Errorf("--output currently only supports table and json")
	}
}<|MERGE_RESOLUTION|>--- conflicted
+++ resolved
@@ -274,26 +274,14 @@
 			meshed: meshedCount,
 		}
 
-<<<<<<< HEAD
-			if r.Stats != nil {
-				statTables[resourceKey][key].rowStats = &rowStats{
-					requestRate: util.GetRequestRate(r.Stats, r.TimeWindow),
-					successRate: util.GetSuccessRate(r.Stats),
-					tlsPercent:  util.GetPercentTls(r.Stats),
-					latencyP50:  r.Stats.LatencyMsP50,
-					latencyP95:  r.Stats.LatencyMsP95,
-					latencyP99:  r.Stats.LatencyMsP99,
-				}
-=======
 		if r.Stats != nil {
 			statTables[resourceKey][key].rowStats = &rowStats{
-				requestRate: getRequestRate(*r),
-				successRate: getSuccessRate(*r),
-				tlsPercent:  getPercentTls(*r),
+				requestRate: util.GetRequestRate(r.Stats, r.TimeWindow),
+				successRate: util.GetSuccessRate(r.Stats),
+				tlsPercent:  util.GetPercentTls(r.Stats),
 				latencyP50:  r.Stats.LatencyMsP50,
 				latencyP95:  r.Stats.LatencyMsP95,
 				latencyP99:  r.Stats.LatencyMsP99,
->>>>>>> c68693e8
 			}
 		}
 	}
@@ -476,30 +464,14 @@
 		}
 	}
 
-<<<<<<< HEAD
-	requestParams := util.StatsRequestParams{
-		TimeWindow:    options.timeWindow,
-		ResourceName:  target.Name,
-		ResourceType:  target.Type,
-		Namespace:     options.namespace,
-		ToName:        toRes.Name,
-		ToType:        toRes.Type,
-		ToNamespace:   options.toNamespace,
-		FromName:      fromRes.Name,
-		FromType:      fromRes.Type,
-		FromNamespace: options.fromNamespace,
-		AllNamespaces: options.allNamespaces,
-	}
-=======
 	requests := make([]*pb.StatSummaryRequest, 0)
 	for _, target := range targets {
 		err = options.validate(target.Type)
 		if err != nil {
 			return nil, err
 		}
->>>>>>> c68693e8
-
-		requestParams := util.StatSummaryRequestParams{
+
+		requestParams := util.StatsRequestParams{
 			TimeWindow:    options.timeWindow,
 			ResourceName:  target.Name,
 			ResourceType:  target.Type,
